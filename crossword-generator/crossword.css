@import url('https://fonts.googleapis.com/css2?family=Oswald:wght@400;500;600;700&family=Roboto+Condensed:wght@400;700&display=swap');

/* ===== COLOR TOKEN SYSTEM ===== */

/* Primitive Color Tokens - Raw color values */
:root {
  /* Grayscale */
  --primitive-black: #0a0a0a;
  --primitive-gray-900: #0e0e0e;
  --primitive-gray-800: #1a1a1a;
  --primitive-gray-700: #1e1e1e;
  --primitive-gray-600: #2a2a2a;
  --primitive-gray-500: #2d2d2d;
  --primitive-gray-400: #2e2e2e;
  --primitive-gray-300: #333;
  --primitive-gray-200: #3a3a3a;
  --primitive-gray-100: #4a4a4a;
  --primitive-gray-50: #666;
  
  /* Light grays */
  --primitive-light-gray-300: #b0b0b0;
  --primitive-light-gray-200: #c0c0c0;
  --primitive-light-gray-100: #e0e0e0;
  --primitive-light-gray-50: #e8e8e8;
  --primitive-light-gray-25: #f8f8f8;
  
  /* Nautical Navy palette */
  --primitive-navy-900: #0f172a;
  --primitive-navy-800: #1e293b;
  --primitive-navy-700: #334155;
  --primitive-navy-600: #475569;
  --primitive-navy-500: #64748b;
  --primitive-navy-400: #94a3b8;
  --primitive-navy-300: #cbd5e1;
  --primitive-navy-200: #e2e8f0;
  
  /* Ocean Blue palette */
  --primitive-ocean-900: #0c4a6e;
  --primitive-ocean-800: #075985;
  --primitive-ocean-700: #0369a1;
  --primitive-ocean-600: #0284c7;
  --primitive-ocean-500: #0ea5e9;
  --primitive-ocean-400: #38bdf8;
  --primitive-ocean-300: #7dd3fc;
  --primitive-ocean-200: #bae6fd;
  
  /* Maritime Gold accent */
  --primitive-gold-600: #ca8a04;
  --primitive-gold-500: #eab308;
  --primitive-gold-400: #facc15;
  
  /* Green accents */
  --primitive-green-800: #1e3e1e;
  --primitive-green-700: #2a4a2a;
  --primitive-green-600: #3a5a3a;
  
  /* White */
  --primitive-white: #ffffff;
  
  /* Transparent blacks */
  --primitive-black-alpha-95: rgba(10, 10, 10, 0.95);
  --primitive-black-alpha-60: rgba(0, 0, 0, 0.6);
  --primitive-black-alpha-40: rgba(0, 0, 0, 0.4);
  --primitive-black-alpha-30: rgba(0, 0, 0, 0.3);
  --primitive-black-alpha-20: rgba(0, 0, 0, 0.2);
  --primitive-black-alpha-10: rgba(0, 0, 0, 0.1);
  
  /* Transparent whites */
  --primitive-white-alpha-10: rgba(255, 255, 255, 0.1);
  
  /* Transparent ocean blues */
  --primitive-ocean-alpha-60: rgba(14, 165, 233, 0.6);
  --primitive-ocean-alpha-40: rgba(14, 165, 233, 0.4);
  --primitive-ocean-alpha-30: rgba(14, 165, 233, 0.3);
  
  /* Transparent navy */
  --primitive-navy-alpha-60: rgba(30, 41, 59, 0.6);
  --primitive-navy-alpha-40: rgba(30, 41, 59, 0.4);
  --primitive-navy-alpha-30: rgba(30, 41, 59, 0.3);
  
  /* Transparent grays */
  --primitive-gray-alpha-95: rgba(26, 26, 26, 0.95);
}

/* Responsive sizing tokens */
:root {
  /* Default desktop cell size */
  --cell-size: 76px;
  --cell-font-size: 40px;
  --cell-number-size: 16px;
}

/* Semantic Color Tokens - Contextual meanings */
:root {
  /* Background colors */
  --color-background-primary: var(--primitive-gray-800);
  --color-background-secondary: var(--primitive-gray-500);
  --color-background-surface: var(--primitive-gray-600);
  --color-background-surface-secondary: var(--primitive-gray-700);
  --color-background-surface-hover: var(--primitive-gray-200);
  --color-background-surface-hover-secondary: var(--primitive-gray-400);
  --color-background-overlay: var(--primitive-black-alpha-95);
  --color-background-overlay-secondary: var(--primitive-gray-alpha-95);

  --color-background-cell: var(--primitive-light-gray-25);
  --color-background-cell-selected: var(--primitive-ocean-400);
  --color-background-cell-selected-secondary: var(--primitive-ocean-300);
  --color-background-cell-secondary: var(--primitive-light-gray-50);
  --color-background-cell-black: var(--primitive-black);
  --color-background-cell-black-secondary: var(--primitive-gray-800);
  --color-background-success: var(--primitive-green-700);
  --color-background-success-secondary: var(--primitive-green-800);
  
  /* Border colors */
  --color-border-primary: var(--primitive-gray-200);
  --color-border-secondary: var(--primitive-gray-600);
  --color-border-cell: var(--primitive-light-gray-200);
  --color-border-cell-black: var(--primitive-gray-600);
  --color-border-selected: var(--primitive-navy-800);
  --color-border-highlighted: var(--primitive-ocean-600);
  --color-border-success: var(--primitive-green-600);
  --color-border-accent-left: var(--primitive-gold-500);
  
  /* Text colors */
  --color-text-primary: var(--primitive-light-gray-100);
  --color-text-secondary: var(--primitive-light-gray-300);
  --color-text-muted: var(--primitive-gray-50);
  --color-text-cell: var(--primitive-gray-800);
  --color-text-cell-number: var(--primitive-gray-50);
  --color-text-accent: var(--primitive-ocean-600);
  --color-text-on-accent: var(--primitive-white);
  --color-text-selected-cell: var(--primitive-black);
  
  /* Interactive states */
  --color-selected-background: var(--primitive-ocean-600);
  --color-selected-background-secondary: var(--primitive-ocean-700);
  --color-selected-background-light: var(--primitive-ocean-200);
  --color-selected-background-light-secondary: var(--primitive-ocean-300);
  --color-highlighted-background-light: var(--primitive-ocean-200);
  --color-highlighted-background-light-secondary: var(--primitive-ocean-300);
  --color-selected-border: var(--primitive-navy-800);
  --color-highlighted-background: var(--primitive-ocean-400);
  --color-highlighted-background-secondary: var(--primitive-ocean-500);
  --color-hover-background: var(--primitive-navy-300);
  --color-hover-background-secondary: var(--primitive-navy-600);
  
  /* Shadow colors */
  --color-shadow-primary: var(--primitive-black-alpha-60);
  --color-shadow-secondary: var(--primitive-black-alpha-40);
  --color-shadow-tertiary: var(--primitive-black-alpha-30);
  --color-shadow-quaternary: var(--primitive-black-alpha-20);
  --color-shadow-light: var(--primitive-black-alpha-10);
  --color-shadow-ocean: var(--primitive-ocean-alpha-40);
  --color-shadow-ocean-hover: var(--primitive-ocean-alpha-60);
  --color-shadow-ocean-light: var(--primitive-ocean-alpha-30);
  --color-shadow-navy: var(--primitive-navy-alpha-40);
  --color-shadow-navy-hover: var(--primitive-navy-alpha-60);
  --color-shadow-navy-light: var(--primitive-navy-alpha-30);
  --color-shadow-inset-light: var(--primitive-white-alpha-10);
  
  /* Disabled states */
  --color-disabled-background: var(--primitive-gray-800);
  --color-disabled-background-secondary: var(--primitive-gray-900);
  --color-disabled-text: var(--primitive-gray-50);
  --color-disabled-border: var(--primitive-gray-600);
}

* {
    box-sizing: border-box;
}

html {
    overflow-x: hidden;
}

body {
    font-family: 'Roboto Condensed', sans-serif;
    max-width: 1200px;
    margin: 0 auto;
    padding: 20px;
    background: linear-gradient(135deg, var(--color-background-primary) 0%, var(--color-background-secondary) 100%);
    color: var(--color-text-primary);
    min-height: 100vh;
    overflow-x: hidden;
}

.container {
    display: flex;
    gap: 30px;
    background: linear-gradient(145deg, var(--color-background-surface), var(--color-background-surface-secondary));
    padding: 30px;
    border-radius: 12px;
    box-shadow: 0 8px 32px var(--color-shadow-secondary), inset 0 1px 0 var(--color-shadow-inset-light);
    border: 1px solid var(--color-border-primary);
    justify-content: space-between;
    max-width: 890px;
    margin: 0 auto;
}

.crossword-grid {
    position: relative;
}

.grid {
    display: grid;
    gap: 2px;
    background-color: var(--color-background-grid);
    border: 4px solid var(--color-background-primary);
    width: fit-content;
    max-width: 100%;
    border-radius: 8px;
    box-shadow: 0 4px 20px var(--color-shadow-primary);
    /* Grid columns will be set dynamically via JavaScript */
}

.cell-wrapper {
    position: relative;
    display: inline-block;
}

.cell {
    width: var(--cell-size);
    height: var(--cell-size);
    background: linear-gradient(145deg, var(--color-background-cell), var(--color-background-cell-secondary));
    border: 0.5px solid var(--color-border-cell);
    text-align: center;
    font-size: var(--cell-font-size);
    font-weight: 700;
    font-family: 'Franklin Gothic', sans-serif;
    text-transform: uppercase;
    position: relative;
    cursor: pointer;
    border-radius: 4px;
    color: var(--color-text-cell);
    transition: all 0.2s ease;
    box-shadow: inset 0 1px 3px var(--color-shadow-light);
    user-select: none;
    -webkit-user-select: none;
    -moz-user-select: none;
    -ms-user-select: none;
}

.cell::selection {
    background: transparent;
}

.cell::-moz-selection {
    background: transparent;
}

.cell.black {
    background: linear-gradient(145deg, var(--color-background-cell-black), var(--color-background-cell-black-secondary));
    border: 2px solid var(--color-border-cell-black);
    cursor: default;
}



.cell-wrapper.highlighted .cell {
    background: linear-gradient(145deg, var(--color-highlighted-background-light), var(--color-highlighted-background-light-secondary));
    border: 0.5px solid var(--color-border-highlighted);
    color: var(--color-text-selected-cell);
    box-shadow: inset 0 1px 3px var(--color-shadow-light);
}

.cell-number {
    position: absolute;
    top: 6px;
    left: 6px;
    font-size: var(--cell-number-size);
    font-weight: bold;
    color: var(--color-text-cell-number);
    pointer-events: none;
}

.clues-section {
    min-width: 350px;
}

.clues-section.blurred {
    filter: blur(5px);
    pointer-events: none;
    user-select: none;
    transition: filter 0.5s ease;
}

.clues-container {
    display: flex;
    flex-direction: column;
    gap: 20px;
}

.clue-group h3 {
    margin: 0 0 15px 0;
    font-size: 24px;
    color: var(--color-text-accent);
    font-family: 'Oswald', sans-serif;
    font-weight: 600;
    text-transform: uppercase;
    letter-spacing: 1px;
    border-bottom: 3px solid var(--color-border-primary);
    padding-bottom: 8px;
    text-shadow: 1px 1px 2px var(--color-shadow-secondary);
}

.clue-list {
    list-style: none;
    padding: 0;
    margin: 0;
}

.clue-item {
    padding: 12px 16px;
    margin-bottom: 8px;
    cursor: pointer;
    border-radius: 6px;
    transition: all 0.2s ease;
    background: linear-gradient(145deg, var(--color-background-surface), var(--color-background-surface-secondary));
    border: 1px solid var(--color-border-primary);
    color: var(--color-text-primary);
    font-weight: 500;
}

.clue-item:hover {
    background: linear-gradient(145deg, var(--color-background-surface-hover), var(--color-background-surface-hover-secondary));
    border-color: var(--color-border-secondary);
    box-shadow: 0 2px 8px var(--color-shadow-tertiary);
}

.clue-item.selected {
    background: linear-gradient(145deg, var(--color-selected-background), var(--color-selected-background-secondary));
    border: 2px solid var(--color-selected-border);
    color: var(--color-text-on-accent);
    font-weight: 700;
    box-shadow: 0 4px 12px var(--color-shadow-ocean-light);
}

.clue-item.selected .clue-number {
    color: var(--color-text-on-accent);
}

.clue-number {
    font-weight: 700;
    color: var(--color-text-accent);
    font-family: 'Oswald', sans-serif;
}

.title {
    text-align: center;
    margin-bottom: 20px;
    color: var(--color-text-accent);
    font-family: 'Oswald', sans-serif;
    font-size: 2.5em;
    font-weight: 700;
    text-transform: uppercase;
    letter-spacing: 2px;
    text-shadow: 2px 2px 4px var(--color-shadow-secondary);
    word-wrap: break-word;
    overflow-wrap: break-word;
}

.puzzle-info {
    text-align: center;
    margin-bottom: 20px;
    color: var(--color-text-secondary);
    font-family: 'Roboto Condensed', sans-serif;
    font-weight: 700;
    text-transform: uppercase;
    letter-spacing: 1px;
}

.timer-section {
    text-align: center;
    margin-bottom: 20px;
    padding: 20px;
    background: linear-gradient(145deg, var(--color-background-secondary), var(--color-background-primary));
    border-radius: 12px;
    border: 2px solid var(--color-border-primary);
    box-shadow: 0 4px 16px var(--color-shadow-secondary);
}

.timer {
    font-size: 32px;
    font-weight: 700;
    font-family: 'Oswald', sans-serif;
    color: var(--color-text-accent);
    margin-bottom: 15px;
    text-shadow: 1px 1px 2px var(--color-shadow-secondary);
    letter-spacing: 2px;
}

.timer-controls {
    display: flex;
    justify-content: center;
    gap: 10px;
    align-items: center;
    flex-wrap: wrap;
}

.feedback-toggle {
    margin-top: 10px;
    text-align: center;
}

.feedback-toggle label {
    display: inline-flex;
    align-items: center;
    gap: 8px;
    font-size: 14px;
    color: var(--color-text-muted);
    cursor: pointer;
}

.feedback-toggle input[type="checkbox"] {
    margin: 0;
}

button {
    padding: 12px 24px;
    font-size: 16px;
    font-weight: 700;
    font-family: 'Oswald', sans-serif;
    text-transform: uppercase;
    letter-spacing: 1px;
    border-radius: 6px;
    border: 2px solid var(--color-border-primary);
    background: linear-gradient(145deg, var(--color-background-surface), var(--color-background-surface-secondary));
    color: var(--color-text-accent);
    cursor: pointer;
    transition: all 0.2s ease;
    box-shadow: 0 4px 12px var(--color-shadow-tertiary);
}

button:hover {
    background: linear-gradient(145deg, var(--color-background-surface-hover), var(--color-background-surface-hover-secondary));
    border-color: var(--color-text-accent);
    box-shadow: 0 6px 16px var(--color-shadow-secondary);
    transform: translateY(-1px);
}

button:disabled {
    background: linear-gradient(145deg, var(--color-disabled-background), var(--color-disabled-background-secondary));
    color: var(--color-disabled-text);
    border-color: var(--color-disabled-border);
    cursor: not-allowed;
    transform: none;
    box-shadow: none;
}



.share-button {
    margin-top: 20px;
    padding: 12px 24px;
    background: linear-gradient(145deg, var(--color-selected-background), var(--color-selected-background-secondary));
    color: var(--color-text-on-accent);
    border: 2px solid var(--color-selected-border);
    border-radius: 8px;
    font-size: 16px;
    font-weight: 700;
    font-family: 'Oswald', sans-serif;
    text-transform: uppercase;
    letter-spacing: 1px;
    cursor: pointer;
    transition: all 0.3s ease;
    box-shadow: 0 4px 12px var(--color-shadow-ocean-light);
}

.share-button:hover {
    background: linear-gradient(145deg, var(--color-hover-background), var(--color-hover-background-secondary));
    transform: translateY(-2px);
    box-shadow: 0 6px 16px var(--color-shadow-ocean);
}

.game-overlay {
    position: fixed;
    top: 0;

  --color-background-cell: var(--primitive-light-gray-25);
  --color-background-cell-selected: var(--primitive-ocean-200);
  --color-background-cell-selected-secondary: var(--primitive-ocean-300);
  --color-background-cell-secondary: var(--primitive-light-gray-50);
  --color-background-cell-black: var(--primitive-black);
  --color-background-cell-black-secondary: var(--primitive-gray-800);
  --color-background-success: var(--primitive-green-700);
  --color-background-success-secondary: var(--primitive-green-800);
  
  /* Border colors */
  --color-border-primary: var(--primitive-gray-200);
  --color-border-secondary: var(--primitive-gray-600);
  --color-border-cell: var(--primitive-light-gray-200);
  --color-border-cell-black: var(--primitive-gray-600);
  --color-border-selected: var(--primitive-navy-800);
  --color-border-highlighted: var(--primitive-ocean-600);
  --color-border-success: var(--primitive-green-600);
  --color-border-accent-left: var(--primitive-gold-500);
  
  /* Text colors */
  --color-text-primary: var(--primitive-light-gray-100);
  --color-text-secondary: var(--primitive-light-gray-300);
  --color-text-muted: var(--primitive-gray-50);
  --color-text-cell: var(--primitive-gray-800);
  --color-text-cell-number: var(--primitive-gray-300);
  --color-text-accent: var(--primitive-ocean-600);
  --color-text-on-accent: var(--primitive-white);
  --color-text-selected-cell: var(--primitive-black);
  
  /* Interactive states */
  --color-selected-background: var(--primitive-ocean-600);
  --color-selected-background-secondary: var(--primitive-ocean-700);
  --color-selected-background-light: var(--primitive-ocean-200);
  --color-selected-background-light-secondary: var(--primitive-ocean-300);
  --color-highlighted-background-light: var(--primitive-ocean-200);
  --color-highlighted-background-light-secondary: var(--primitive-ocean-300);
  
  --color-selected-border: var(--primitive-navy-800);
  --color-highlighted-background: var(--primitive-ocean-400);
  --color-highlighted-background-secondary: var(--primitive-ocean-500);
  --color-hover-background: var(--primitive-navy-300);
  --color-hover-background-secondary: var(--primitive-navy-600);
  
  /* Shadow colors */
  --color-shadow-primary: var(--primitive-black-alpha-60);
  --color-shadow-secondary: var(--primitive-black-alpha-40);
  --color-shadow-tertiary: var(--primitive-black-alpha-30);
  --color-shadow-quaternary: var(--primitive-black-alpha-20);
  --color-shadow-light: var(--primitive-black-alpha-10);
  --color-shadow-ocean: var(--primitive-ocean-alpha-40);
  --color-shadow-ocean-hover: var(--primitive-ocean-alpha-60);
  --color-shadow-ocean-light: var(--primitive-ocean-alpha-30);
  --color-shadow-navy: var(--primitive-navy-alpha-40);
  --color-shadow-navy-hover: var(--primitive-navy-alpha-60);
  --color-shadow-navy-light: var(--primitive-navy-alpha-30);
  --color-shadow-inset-light: var(--primitive-white-alpha-10);
  
  /* Disabled states */
  --color-disabled-background: var(--primitive-gray-800);
  --color-disabled-background-secondary: var(--primitive-gray-900);
  --color-disabled-text: var(--primitive-gray-50);
  --color-disabled-border: var(--primitive-gray-600);
}

* {
    box-sizing: border-box;
}

html {
    overflow-x: hidden;
}

body {
    font-family: 'Roboto Condensed', sans-serif;
    max-width: 1200px;
    margin: 0 auto;
    padding: 20px;
    background: linear-gradient(135deg, var(--color-background-primary) 0%, var(--color-background-secondary) 100%);
    color: var(--color-text-primary);
    min-height: 100vh;
    overflow-x: hidden;
}

.container {
    display: flex;
    gap: 30px;
    background: linear-gradient(145deg, var(--color-background-surface), var(--color-background-surface-secondary));
    padding: 30px;
    border-radius: 12px;
    box-shadow: 0 8px 32px var(--color-shadow-secondary), inset 0 1px 0 var(--color-shadow-inset-light);
    border: 1px solid var(--color-border-primary);
    justify-content: space-between;
    max-width: 890px;
    margin: 0 auto;
}

.crossword-grid {
    position: relative;
}

.grid {
    display: grid;
    gap: 2px;
    background-color: var(--color-background-grid);
    border: 4px solid var(--color-background-primary);
    width: fit-content;
    max-width: 100%;
    border-radius: 8px;
    box-shadow: 0 4px 20px var(--color-shadow-primary);
    /* Grid columns will be set dynamically via JavaScript */
}

.cell {
    width: var(--cell-size);
    height: var(--cell-size);
    background: linear-gradient(145deg, var(--color-background-cell), var(--color-background-cell-secondary));
    border: 0.5px solid var(--color-border-cell);
    text-align: center;
    font-size: var(--cell-font-size);
    font-weight: 700;
    font-family: 'Franklin Gothic', sans-serif;
    text-transform: uppercase;
    position: relative;
    cursor: pointer;
    border-radius: 4px;
    color: var(--color-text-cell);
    transition: all 0.2s ease;
    box-shadow: inset 0 1px 3px var(--color-shadow-light);
    user-select: none;
    -webkit-user-select: none;
    -moz-user-select: none;
    -ms-user-select: none;
}

.cell::selection {
    background: transparent;
}

.cell::-moz-selection {
    background: transparent;
}

.cell.black {
    background: linear-gradient(145deg, var(--color-background-cell-black), var(--color-background-cell-black-secondary));
    border: 2px solid var(--color-border-cell-black);
    cursor: default;
}

.cell-wrapper.selected .cell {
    background: linear-gradient(145deg, var(--color-background-cell-selected), var(--color-background-cell-selected-secondary)) !important;
    border: 6px solid var(--primitive-gold-600);
    color: var(--color-text-cell);
    box-shadow: 
        0 0 0 2px var(--primitive-gold-400),
        inset 0 1px 3px var(--color-shadow-light);
    caret-color: transparent;
}

/* Cursor element for empty selected cells */
.cursor-blink {
    position: absolute;
    left: 50%;
    top: 50%;
    transform: translate(-50%, -50%);
    width: 1px;
    height: 70%;
    background-color: var(--primitive-black);
    border-radius: 1px;
    animation: cursorBlink 1.2s ease-in-out infinite;
    z-index: 10;
    box-shadow: 0 0 2px rgba(0, 0, 0, 0.3);
    pointer-events: none;
}

.cell.selected:focus {
    outline: none;
    caret-color: transparent;
}

.cell-wrapper.highlighted .cell {
    background: linear-gradient(145deg, var(--color-highlighted-background-light), var(--color-highlighted-background-light-secondary));
    border: 0.5px solid var(--color-border-highlighted);
    color: var(--color-text-selected-cell);
    box-shadow: inset 0 1px 3px var(--color-shadow-light);
}

<<<<<<< HEAD
.cell-number {
    position: absolute;
    top: 2px;
    left: 2px;
    font-size: 20px;
    font-weight: bold;
    color: var(--color-text-cell-number);
    pointer-events: none;
}

=======
>>>>>>> 1ac4147e
.clues-section {
    min-width: 350px;
}

.clues-section.blurred {
    filter: blur(5px);
    pointer-events: none;
    user-select: none;
    transition: filter 0.5s ease;
}

.clues-container {
    display: flex;
    flex-direction: column;
    gap: 20px;
}

.clue-group h3 {
    margin: 0 0 15px 0;
    font-size: 24px;
    color: var(--color-text-accent);
    font-family: 'Oswald', sans-serif;
    font-weight: 600;
    text-transform: uppercase;
    letter-spacing: 1px;
    border-bottom: 3px solid var(--color-border-primary);
    padding-bottom: 8px;
    text-shadow: 1px 1px 2px var(--color-shadow-secondary);
}

.clue-list {
    list-style: none;
    padding: 0;
    margin: 0;
}

.clue-item {
    padding: 12px 16px;
    margin-bottom: 8px;
    cursor: pointer;
    border-radius: 6px;
    transition: all 0.2s ease;
    background: linear-gradient(145deg, var(--color-background-surface), var(--color-background-surface-secondary));
    border: 1px solid var(--color-border-primary);
    color: var(--color-text-primary);
    font-weight: 500;
}

.clue-item:hover {
    background: linear-gradient(145deg, var(--color-background-surface-hover), var(--color-background-surface-hover-secondary));
    border-color: var(--color-border-secondary);
    box-shadow: 0 2px 8px var(--color-shadow-tertiary);
}

.clue-item.selected {
    background: linear-gradient(145deg, var(--color-selected-background), var(--color-selected-background-secondary));
    border: 2px solid var(--color-selected-border);
    color: var(--color-text-on-accent);
    font-weight: 700;
    box-shadow: 0 4px 12px var(--color-shadow-ocean-light);
}

.clue-item.selected .clue-number {
    color: var(--color-text-on-accent);
}

.clue-number {
    font-weight: 700;
    color: var(--color-text-accent);
    font-family: 'Oswald', sans-serif;
}

.title {
    text-align: center;
    margin-bottom: 20px;
    color: var(--color-text-accent);
    font-family: 'Oswald', sans-serif;
    font-size: 2.5em;
    font-weight: 700;
    text-transform: uppercase;
    letter-spacing: 2px;
    text-shadow: 2px 2px 4px var(--color-shadow-secondary);
    word-wrap: break-word;
    overflow-wrap: break-word;
}

.puzzle-info {
    text-align: center;
    margin-bottom: 20px;
    color: var(--color-text-secondary);
    font-family: 'Roboto Condensed', sans-serif;
    font-weight: 700;
    text-transform: uppercase;
    letter-spacing: 1px;
}

.timer-section {
    text-align: center;
    margin-bottom: 20px;
    padding: 20px;
    background: linear-gradient(145deg, var(--color-background-secondary), var(--color-background-primary));
    border-radius: 12px;
    border: 2px solid var(--color-border-primary);
    box-shadow: 0 4px 16px var(--color-shadow-secondary);
}

.timer {
    font-size: 32px;
    font-weight: 700;
    font-family: 'Oswald', sans-serif;
    color: var(--color-text-accent);
    margin-bottom: 15px;
    text-shadow: 1px 1px 2px var(--color-shadow-secondary);
    letter-spacing: 2px;
}


.feedback-toggle {
    margin-top: 10px;
    text-align: center;
}

.feedback-toggle label {
    display: inline-flex;
    align-items: center;
    gap: 8px;
    font-size: 14px;
    color: var(--color-text-muted);
    cursor: pointer;
}

.feedback-toggle input[type="checkbox"] {
    margin: 0;
}

button {
    padding: 12px 24px;
    font-size: 16px;
    font-weight: 700;
    font-family: 'Oswald', sans-serif;
    text-transform: uppercase;
    letter-spacing: 1px;
    border-radius: 6px;
    border: 2px solid var(--color-border-primary);
    background: linear-gradient(145deg, var(--color-background-surface), var(--color-background-surface-secondary));
    color: var(--color-text-accent);
    cursor: pointer;
    transition: all 0.2s ease;
    box-shadow: 0 4px 12px var(--color-shadow-tertiary);
}

button:hover {
    background: linear-gradient(145deg, var(--color-background-surface-hover), var(--color-background-surface-hover-secondary));
    border-color: var(--color-text-accent);
    box-shadow: 0 6px 16px var(--color-shadow-secondary);
    transform: translateY(-1px);
}

button:disabled {
    background: linear-gradient(145deg, var(--color-disabled-background), var(--color-disabled-background-secondary));
    color: var(--color-disabled-text);
    border-color: var(--color-disabled-border);
    cursor: not-allowed;
    transform: none;
    box-shadow: none;
}



.share-button {
    margin-top: 20px;
    padding: 12px 24px;
    background: linear-gradient(145deg, var(--color-selected-background), var(--color-selected-background-secondary));
    color: var(--color-text-on-accent);
    border: 2px solid var(--color-selected-border);
    border-radius: 8px;
    font-size: 16px;
    font-weight: 700;
    font-family: 'Oswald', sans-serif;
    text-transform: uppercase;
    letter-spacing: 1px;
    cursor: pointer;
    transition: all 0.3s ease;
    box-shadow: 0 4px 12px var(--color-shadow-ocean-light);
}

.share-button:hover {
    background: linear-gradient(145deg, var(--color-hover-background), var(--color-hover-background-secondary));
    transform: translateY(-2px);
    box-shadow: 0 6px 16px var(--color-shadow-ocean);
}

.game-overlay {
    position: fixed;
    top: 0;
    left: 0;
    width: 100%;
    height: 100%;
    background: linear-gradient(135deg, var(--color-background-overlay), var(--color-background-overlay-secondary));
    backdrop-filter: blur(15px);
    display: flex;
    align-items: center;
    justify-content: center;
    z-index: 2000;
    animation: fadeIn 0.5s ease;
}

.overlay-content {
    background: linear-gradient(145deg, var(--color-background-surface), var(--color-background-surface-secondary));
    padding: 50px;
    border-radius: 16px;
    box-shadow: 0 24px 48px var(--color-shadow-primary), inset 0 1px 0 var(--color-shadow-inset-light);
    border: 2px solid var(--color-border-primary);
    text-align: center;
    max-width: 600px;
    animation: slideUp 0.6s ease;
}

.overlay-content h2 {
    margin: 0 0 25px 0;
    font-size: 36px;
    color: var(--color-text-accent);
    font-family: 'Oswald', sans-serif;
    font-weight: 700;
    text-transform: uppercase;
    letter-spacing: 3px;
    text-shadow: 2px 2px 4px var(--color-shadow-secondary);
}

.overlay-content p {
    margin: 0 0 35px 0;
    font-size: 18px;
    color: var(--color-text-secondary);
    line-height: 1.6;
    font-family: 'Roboto Condensed', sans-serif;
    font-weight: 400;
}

.game-features {
    display: grid;
    gap: 18px;
    margin-bottom: 40px;
    text-align: left;
}

.feature {
    padding: 16px 20px;
    background: linear-gradient(145deg, var(--color-disabled-background), var(--color-disabled-background-secondary));
    border-radius: 8px;
    font-size: 16px;
    color: var(--color-text-primary);
    font-family: 'Roboto Condensed', sans-serif;
    font-weight: 500;
    border-left: 4px solid var(--color-border-accent-left);
    border: 1px solid var(--color-border-secondary);
    box-shadow: inset 0 1px 3px var(--color-shadow-tertiary);
}

.start-game-btn {
    padding: 18px 40px;
    font-size: 20px;
    font-weight: 700;
    font-family: 'Oswald', sans-serif;
    text-transform: uppercase;
    letter-spacing: 2px;
    background: linear-gradient(145deg, var(--color-selected-background), var(--color-selected-background-secondary));
    color: var(--color-text-on-accent);
    border-radius: 12px;
    cursor: pointer;
    transition: all 0.3s ease;
}

.start-game-btn:hover {
    transform: translateY(-3px);
    box-shadow: 0 8px 24px var(--color-shadow-ocean-hover);
    background: linear-gradient(145deg, var(--color-hover-background), var(--color-hover-background-secondary));
}

@keyframes fadeIn {
    from { opacity: 0; }
    to { opacity: 1; }
}

@keyframes slideUp {
    from { 
        opacity: 0; 
        transform: translateY(30px); 
    }
    to { 
        opacity: 1; 
        transform: translateY(0); 
    }
}

@keyframes fadeOut {
    from { opacity: 1; }
    to { opacity: 0; }
}

@keyframes cursorBlink {
    0%, 45% { 
        opacity: 1;
    }
    50%, 95% { 
        opacity: 0;
    }
    100% { 
        opacity: 1;
    }
}

/* Leaderboard Modal Styles */
.leaderboard-modal {
    position: fixed;
    top: 0;
    left: 0;
    width: 100%;
    height: 100%;
    background: linear-gradient(135deg, var(--color-background-overlay), var(--color-background-overlay-secondary));
    backdrop-filter: blur(15px);
    display: none;
    align-items: center;
    justify-content: center;
    z-index: 3000;
    animation: fadeIn 0.3s ease;
}

.leaderboard-content {
    background: linear-gradient(145deg, var(--color-background-surface), var(--color-background-surface-secondary));
    padding: 30px;
    border-radius: 16px;
    box-shadow: 0 24px 48px var(--color-shadow-primary), inset 0 1px 0 var(--color-shadow-inset-light);
    border: 2px solid var(--color-border-primary);
    max-width: 500px;
    width: 90%;
    max-height: 80vh;
    overflow-y: auto;
    animation: slideUp 0.4s ease;
}

.leaderboard-header {
    display: flex;
    justify-content: space-between;
    align-items: center;
    margin-bottom: 25px;
    border-bottom: 2px solid var(--color-border-primary);
    padding-bottom: 15px;
}

.leaderboard-header h2 {
    margin: 0;
    font-size: 28px;
    color: var(--color-text-accent);
    font-family: 'Oswald', sans-serif;
    font-weight: 700;
    text-transform: uppercase;
    letter-spacing: 2px;
    text-shadow: 1px 1px 2px var(--color-shadow-secondary);
}

.close-btn {
    background: none;
    border: none;
    font-size: 24px;
    color: var(--color-text-secondary);
    cursor: pointer;
    padding: 5px 10px;
    border-radius: 50%;
    transition: all 0.2s ease;
    line-height: 1;
}

.close-btn:hover {
    background: var(--color-background-surface-hover);
    color: var(--color-text-primary);
    transform: scale(1.1);
}

.leaderboard-body {
    font-family: 'Roboto Condensed', sans-serif;
}

.loading {
    text-align: center;
    padding: 40px 20px;
    color: var(--color-text-secondary);
    font-size: 18px;
    font-style: italic;
}

.leaderboard-list {
    list-style: none;
    padding: 0;
    margin: 0;
}

.leaderboard-item {
    display: flex;
    justify-content: space-between;
    align-items: center;
    padding: 15px 20px;
    margin-bottom: 10px;
    background: linear-gradient(145deg, var(--color-background-surface), var(--color-background-surface-secondary));
    border: 1px solid var(--color-border-primary);
    border-radius: 8px;
    transition: all 0.2s ease;
}

.leaderboard-item:hover {
    background: linear-gradient(145deg, var(--color-background-surface-hover), var(--color-background-surface-hover-secondary));
    border-color: var(--color-border-secondary);
    box-shadow: 0 2px 8px var(--color-shadow-tertiary);
}

.leaderboard-item.top-3 {
    background: linear-gradient(145deg, var(--color-selected-background), var(--color-selected-background-secondary));
    border: 2px solid var(--color-selected-border);
    color: var(--color-text-on-accent);
    font-weight: 700;
    box-shadow: 0 4px 12px var(--color-shadow-ocean-light);
}

.leaderboard-item.user-entry {
    border: 2px solid var(--primitive-gold-500);
    background: linear-gradient(145deg, var(--primitive-gold-400), var(--primitive-gold-500));
    color: var(--primitive-black);
    font-weight: 700;
}

.leaderboard-rank {
    font-size: 20px;
    font-weight: 700;
    font-family: 'Oswald', sans-serif;
    margin-right: 15px;
    min-width: 40px;
    text-align: center;
}

.leaderboard-name {
    flex: 1;
    font-size: 16px;
    font-weight: 600;
}

.leaderboard-time {
    font-size: 16px;
    font-weight: 700;
    font-family: 'Oswald', sans-serif;
    letter-spacing: 1px;
}

/* Leaderboard Share Section */
.leaderboard-share-section {
    margin-top: 20px;
    padding-top: 20px;
    border-top: 1px solid var(--color-border-secondary);
    display: none; /* Hidden by default, shown when puzzle is completed */
}

.completion-celebration {
    text-align: center;
}

.completion-text {
    color: var(--color-text-primary);
    font-size: 16px;
    margin-bottom: 15px;
    text-shadow: 1px 1px 2px var(--color-shadow-secondary);
}

.empty-leaderboard {
    text-align: center;
    padding: 40px 20px;
    color: var(--color-text-secondary);
    font-size: 16px;
}

.error-message {
    text-align: center;
    padding: 40px 20px;
    color: var(--primitive-gold-500);
    font-size: 16px;
    background: linear-gradient(145deg, var(--color-disabled-background), var(--color-disabled-background-secondary));
    border-radius: 8px;
    border: 1px solid var(--color-border-secondary);
}

/* Tablet landscape - reduce cell size slightly */
@media (max-width: 1024px) {
    :root {
        --cell-size: 64px;
        --cell-font-size: 32px;
        --cell-number-size: 12px;
    }
    
    .clues-section {
        min-width: 300px;
    }
    
    .container {
        padding: 20px;
        gap: 20px;
    }
}

/* Tablet portrait - more aggressive scaling */
@media (max-width: 768px) {
    :root {
        --cell-size: 56px;
        --cell-font-size: 28px;
        --cell-number-size: 12px;
    }
    
    .clues-section {
        min-width: 280px;
    }
    
    .container {
        gap: 15px;
        padding: 15px;
    }

    .crossword-grid {
        margin: 0 auto;
    }
    
    /* Stack layout for very narrow tablets */
    .container {
        flex-direction: column;
        gap: 20px;
    }
    
    .leaderboard-content {
        padding: 20px;
        width: 95%;
    }
    
    .leaderboard-header h2 {
        font-size: 24px;
    }
    
    .leaderboard-item {
        padding: 12px 15px;
        flex-direction: column;
        text-align: center;
        gap: 5px;
    }
    
    .leaderboard-rank {
        margin-right: 0;
        margin-bottom: 5px;
    }
}

/* Large mobile - keep side-by-side if possible */
@media (max-width: 640px) {
    :root {
        --cell-size: 48px;
        --cell-font-size: 24px;
        --cell-number-size: 12px;
    }
    
    .clues-section {
        min-width: 250px;
    }
}

/* Mobile Clue Navigator - Hidden by default */
.mobile-clue-navigator {
    display: none;
    background: linear-gradient(145deg, var(--color-background-surface), var(--color-background-surface-secondary));
    border: 2px solid var(--color-border-primary);
    border-radius: 8px;
    padding: 16px;
    margin-top: 20px;
    box-shadow: 0 4px 20px var(--color-shadow-secondary);
    align-items: center;
    gap: 12px;
    min-height: 80px;
    width: 100%;
    max-width: 100%;
}

.mobile-clue-navigator .nav-btn {
    background: linear-gradient(145deg, var(--color-selected-background), var(--color-selected-background-secondary));
    border: 2px solid var(--color-selected-border);
    border-radius: 50%;
    width: 48px;
    height: 48px;
    display: flex;
    align-items: center;
    justify-content: center;
    cursor: pointer;
    transition: all 0.2s ease;
    flex-shrink: 0;
    color: var(--color-text-on-accent);
    font-weight: 700;
    box-shadow: 0 2px 8px var(--color-shadow-ocean-light);
}

.mobile-clue-navigator .nav-btn:hover {
    background: linear-gradient(145deg, var(--color-hover-background), var(--color-hover-background-secondary));
    transform: translateY(-1px);
    box-shadow: 0 4px 12px var(--color-shadow-ocean);
}

.mobile-clue-navigator .nav-btn:disabled {
    background: linear-gradient(145deg, var(--color-disabled-background), var(--color-disabled-background-secondary));
    color: var(--color-disabled-text);
    border-color: var(--color-disabled-border);
    cursor: not-allowed;
    transform: none;
    box-shadow: none;
}

.mobile-clue-navigator .nav-arrow {
    font-size: 24px;
    line-height: 1;
    top: -3px;
    position: relative;
}

.mobile-clue-navigator .clue-display {
    flex: 1;
    min-width: 0;
    text-align: center;
}

.mobile-clue-navigator .clue-info {
    display: flex;
    align-items: center;
    justify-content: center;
    gap: 8px;
    margin-bottom: 4px;
}

.mobile-clue-navigator .clue-number {
    font-family: 'Oswald', sans-serif;
    font-weight: 700;
    font-size: 16px;
    color: var(--color-text-accent);
}

.mobile-clue-navigator .clue-direction {
    font-family: 'Oswald', sans-serif;
    font-weight: 600;
    font-size: 14px;
    color: var(--color-text-secondary);
    text-transform: uppercase;
    letter-spacing: 1px;
}

.mobile-clue-navigator .clue-text {
    font-size: 14px;
    color: var(--color-text-primary);
    line-height: 1.4;
    overflow: hidden;
    text-overflow: ellipsis;
    display: -webkit-box;
    -webkit-line-clamp: 3;
    line-clamp: 3;
    -webkit-box-orient: vertical;
    max-height: 4.2em;
    text-align: center;
}

/* Mobile - stack and scale aggressively */
@media (max-width: 430px) {
    :root {
        --cell-size: 56px;
        --cell-font-size: 28px;
        --cell-number-size: 12px;
    }
    
    body {
        padding: 10px;
    }
    
    .container {
        flex-direction: column;
        gap: 15px;
        padding: 10px;
        margin: 0;
        max-width: 100%;
    }
    
    .crossword-grid {
        display: flex;
        flex-direction: column;
        align-items: center;
        width: 100%;
    }
    
    .clues-section {
        min-width: auto;
        display: none; /* Hide desktop clues on mobile */
    }
    
    .title {
        font-size: 1.8em;
        letter-spacing: 1px;
        margin-bottom: 15px;
    }
    
    .puzzle-info {
        font-size: 14px;
        margin-bottom: 15px;
    }
    
    .timer-section {
        padding: 15px;
        margin-bottom: 15px;
    }
    
    .timer {
        font-size: 28px;
        margin-bottom: 12px;
    }
    
    .timer-controls {
        flex-wrap: wrap;
        gap: 8px;
        justify-content: center;
    }
    
    .timer-controls button {
        padding: 10px 16px;
        font-size: 14px;
        min-width: 44px; /* Ensure touch-friendly size */
    }
    
    /* Show mobile clue navigator */
    .mobile-clue-navigator {
        display: flex;
    }
}

/* Extra small screens */
@media (max-width: 320px) {
    :root {
        --cell-size: 48px;
        --cell-font-size: 24px;
        --cell-number-size: 12px;
    }
    
    body {
        padding: 5px;
    }
    
    .container {
        padding: 8px;
    }
    
    .title {
        font-size: 1.5em;
    }
    
    .timer {
        font-size: 24px;
    }
    
    .timer-controls button {
        padding: 8px 12px;
        font-size: 12px;
    }
    
    .mobile-clue-navigator {
        padding: 12px;
        margin-top: 15px;
        gap: 8px;
    }
    
    .mobile-clue-navigator .nav-btn {
        width: 40px;
        height: 40px;
    }
    
    .mobile-clue-navigator .nav-arrow {
        font-size: 20px;
    }
    
    .mobile-clue-navigator .clue-text {
        font-size: 13px;
        max-height: 3.9em;
    }
    
    .mobile-clue-navigator .clue-number {
        font-size: 14px;
    }
    
    .mobile-clue-navigator .clue-direction {
        font-size: 12px;
    }
}

/* Cell wrapper to contain input and cursor */
.cell-wrapper {
    width: var(--cell-size);
    height: var(--cell-size);
    position: relative;
    border-radius: 4px;
}

.cell-wrapper .cell {
    width: 100%;
    height: 100%;
}<|MERGE_RESOLUTION|>--- conflicted
+++ resolved
@@ -662,19 +662,6 @@
     box-shadow: inset 0 1px 3px var(--color-shadow-light);
 }
 
-<<<<<<< HEAD
-.cell-number {
-    position: absolute;
-    top: 2px;
-    left: 2px;
-    font-size: 20px;
-    font-weight: bold;
-    color: var(--color-text-cell-number);
-    pointer-events: none;
-}
-
-=======
->>>>>>> 1ac4147e
 .clues-section {
     min-width: 350px;
 }
